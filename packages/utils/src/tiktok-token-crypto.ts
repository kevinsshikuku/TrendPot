--- conflicted
+++ resolved
@@ -1,12 +1,8 @@
-<<<<<<< HEAD
+
 import { AesGcmCipher, type AesGcmCipherOptions, type EncryptedSecret } from "./aes-gcm-cipher";
-=======
-import { createCipheriv, createDecipheriv, randomBytes } from "node:crypto";
->>>>>>> 48ff2d34
 
 export interface TikTokEncryptedSecret extends EncryptedSecret {}
 
-<<<<<<< HEAD
 export interface TikTokTokenCipherOptions extends AesGcmCipherOptions {}
 
 const DEFAULT_SESSION_SECRET = "trendpot-dev-session-token";
@@ -19,54 +15,6 @@
     const keyId = options.keyId ?? process.env.TIKTOK_TOKEN_ENC_KEY_ID ?? DEFAULT_KEY_ID;
 
     super({ key: explicitKey, fallbackSecret, keyId });
-=======
-export interface TikTokTokenCipherOptions {
-  /**
-   * Base64 encoded 32-byte key. When omitted we fall back to the
-   * `TIKTOK_TOKEN_ENC_KEY` environment variable so production workloads can
-   * rely on managed bootstrap.
-   */
-  key?: string;
-  /**
-   * Identifier persisted alongside encrypted payloads so that rotation can
-   * verify callers are using a compatible key at decrypt time.
-   */
-  keyId?: string;
-}
-
-const decodeBase64 = (value: string): Buffer => {
-  try {
-    return Buffer.from(value, "base64");
-  } catch (error) {
-    throw new Error(`Failed to decode base64 value: ${(error as Error).message}`);
-  }
-};
-
-export class TikTokTokenCipher {
-  private readonly key: Buffer;
-
-  readonly keyId: string;
-
-  constructor(options: TikTokTokenCipherOptions = {}) {
-    const explicitKey = options.key ?? process.env.TIKTOK_TOKEN_ENC_KEY;
-    const keyId = options.keyId ?? process.env.TIKTOK_TOKEN_ENC_KEY_ID;
-
-    if (!explicitKey) {
-      throw new Error("TikTok token encryption key must be provided via options.key or TIKTOK_TOKEN_ENC_KEY.");
-    }
-
-    if (!keyId) {
-      throw new Error("TikTok token encryption key ID must be provided via options.keyId or TIKTOK_TOKEN_ENC_KEY_ID.");
-    }
-
-    const buffer = decodeBase64(explicitKey);
-    if (buffer.length !== 32) {
-      throw new Error("TikTok token encryption key must be 32 bytes when decoded from base64.");
-    }
-
-    this.key = buffer;
-    this.keyId = keyId;
->>>>>>> 48ff2d34
   }
 
   encrypt(plaintext: string): TikTokEncryptedSecret {
