import { z } from "zod";
import {
  challengeListSchema,
  challengeSchema,
  challengeSummaryListSchema
} from "./challenges";
import type { ChallengeList } from "./challenges";
import type { Challenge } from "./challenges";
import { viewerSchema, viewerSessionSchema, userSchema, tiktokLoginIntentSchema } from "./auth";
import type { TikTokLoginIntent, Viewer, ViewerSession, User } from "./auth";
<<<<<<< HEAD
import {
  donationHistoryListSchema,
  donationSchema,
  donationSubmissionContextSchema
} from "./donations";
import type {
  Donation,
  DonationHistoryEntry,
  DonationSubmissionContext
} from "./donations";

=======
import { donationSchema } from "./donations";
import type { Donation } from "./donations";
>>>>>>> 31689bf9

export interface TrendPotGraphQLClientOptions {
  baseUrl: string;
  fetchImplementation?: typeof fetch;
  defaultHeaders?: HeadersInit;
}

export interface ListChallengesParams {
  status?: string;
  limit?: number;
}

export interface ChallengeListFilters {
  status?: string;
  search?: string;
}

export interface ChallengeListRequest {
  first?: number;
  after?: string;
  filter?: ChallengeListFilters;
}

export interface CreateChallengeInput {
  id: string;
  title: string;
  tagline: string;
  description: string;
  goal: number;
  currency?: string;
  status?: string;
}

export interface UpdateChallengeInput {
  id: string;
  expectedVersion: number;
  title?: string;
  tagline?: string;
  description?: string;
  goal?: number;
  currency?: string;
  status?: string;
}

export interface ArchiveChallengeInput {
  id: string;
  expectedVersion: number;
}
export interface RequestDonationInput {
  submissionId: string;
  amountCents: number;
  msisdn: string;
  idempotencyKey: string;
  accountReference?: string;
  narrative?: string;
}

export interface RequestStkPushInput {
  submissionId: string;
  amountCents: number;
  phoneNumber: string;
  idempotencyKey: string;
  donorDisplayName?: string;
}

export interface DonationHistoryParams {
  first?: number;
}

export interface GraphQLOperationOptions {
  init?: RequestInit;
  includeResponse?: boolean;
}

export interface GraphQLExecutionResult<TResult> {
  data: TResult;
  response: Response;
}

export interface StartTikTokLoginInput {
  scopes?: string[];
  returnPath?: string;
  redirectUri?: string;
  deviceLabel?: string;
}

export interface CompleteTikTokLoginInput {
  code: string;
  state: string;
  deviceLabel?: string;
}

export interface UpdateViewerProfileInput {
  displayName?: string;
  phone?: string;
}
export interface GraphQLErrorPayload {
  message: string;
  path?: (string | number)[];
  extensions?: Record<string, unknown>;
}

export class GraphQLRequestError extends Error {
  readonly errors: GraphQLErrorPayload[];

  constructor(errors: GraphQLErrorPayload[]) {
    super(errors.map((error) => error.message).join(" | "));
    this.name = "GraphQLRequestError";
    this.errors = errors;
  }

  get messages(): string[] {
    return this.errors.map((error) => error.message);
  }
}

const graphQLResponseSchema = z.object({
  data: z.unknown().optional(),
  errors: z
    .array(
      z.object({
        message: z.string(),
        path: z.array(z.union([z.string(), z.number()])).optional(),
        extensions: z.record(z.unknown()).optional()
      })
    )
    .optional()
});

const featuredChallengesDataSchema = z.object({
  featuredChallenges: challengeSummaryListSchema
});

const FEATURED_CHALLENGES_QUERY = /* GraphQL */ `
  query FeaturedChallenges($status: String, $limit: Int) {
    featuredChallenges(status: $status, limit: $limit) {
      id
      title
      tagline
      raised
      goal
      currency
      status
      updatedAt
      version
    }
  }
`;

const challengesDataSchema = z.object({
  challenges: challengeSummaryListSchema
});

const CHALLENGES_QUERY = /* GraphQL */ `
  query Challenges($status: String, $limit: Int) {
    challenges(status: $status, limit: $limit) {
      id
      title
      tagline
      raised
      goal
      currency
      status
      updatedAt
      version
    }
  }
`;

const challengeDataSchema = z.object({
  challenge: challengeSchema.nullable()
});

const CHALLENGE_QUERY = /* GraphQL */ `
  query Challenge($id: String!) {
    challenge(id: $id) {
      id
      title
      tagline
      raised
      goal
      currency
      status
      updatedAt
      version
      description
      createdAt
      submissions {
        edges {
          cursor
          node {
            id
            challengeId
            creatorUserId
            videoId
            state
            rejectionReason
            createdAt
            updatedAt
            video {
              id
              tiktokVideoId
              ownerAccountId
              shareUrl
              caption
              postedAt
              embed {
                provider
                html
                scriptUrl
                width
                height
                thumbnailUrl
                authorName
                authorUrl
              }
              metrics {
                likeCount
                commentCount
                shareCount
                viewCount
              }
              lastRefreshedAt
              createdAt
              updatedAt
            }
          }
        }
        pageInfo {
          endCursor
          hasNextPage
        }
      }
    }
  }
`;

const donationDataSchema = z.object({
  donation: donationSchema.nullable()
});

const DONATION_QUERY = /* GraphQL */ `
  query Donation($id: String!) {
    donation(id: $id) {
      id
      submissionId
      donorUserId
      amountCents
      currency
      status
      statusHistory {
        status
        occurredAt
        description
      }
      mpesaCheckoutRequestId
      mpesaMerchantRequestId
      failureReason
      lastResponseDescription
      accountReference
      createdAt
      updatedAt
      version
    }
  }
`;

const donationByCheckoutDataSchema = z.object({
  donationByCheckout: donationSchema.nullable()
});

const DONATION_BY_CHECKOUT_QUERY = /* GraphQL */ `
  query DonationByCheckout($checkoutRequestId: String!) {
    donationByCheckout(checkoutRequestId: $checkoutRequestId) {
      id
      submissionId
      donorUserId
      amountCents
      currency
      status
      statusHistory {
        status
        occurredAt
        description
      }
      mpesaCheckoutRequestId
      mpesaMerchantRequestId
      failureReason
      lastResponseDescription
      accountReference
      createdAt
      updatedAt
      version
    }
  }
`;

const requestStkPushDataSchema = z.object({
  requestStkPush: donationSchema
});

const REQUEST_STK_PUSH_MUTATION = /* GraphQL */ `
  mutation RequestStkPush($input: RequestDonationInput!) {
    requestStkPush(input: $input) {
      id
      submissionId
      donorUserId
      amountCents
      currency
      status
      statusHistory {
        status
        occurredAt
        description
      }
      mpesaCheckoutRequestId
      mpesaMerchantRequestId
      failureReason
      lastResponseDescription
      accountReference
      createdAt
      updatedAt
      version
    }
  }
`;

const createChallengeDataSchema = z.object({
  createChallenge: challengeSchema
});

const CREATE_CHALLENGE_MUTATION = /* GraphQL */ `
  mutation CreateChallenge($input: CreateChallengeInput!) {
    createChallenge(input: $input) {
      id
      title
      tagline
      raised
      goal
      currency
      status
      updatedAt
      version
      description
      createdAt
    }
  }
`;

const challengeAdminListDataSchema = z.object({
  challengeAdminList: challengeListSchema
});

const CHALLENGE_ADMIN_LIST_QUERY = /* GraphQL */ `
  query ChallengeAdminList($input: ChallengeListInput) {
    challengeAdminList(input: $input) {
      edges {
        cursor
        node {
          id
          title
          tagline
          raised
          goal
          currency
          status
          updatedAt
          version
        }
      }
      pageInfo {
        endCursor
        hasNextPage
      }
      analytics {
        totalChallenges
        totalRaised
        totalGoal
        averageCompletion
        statusBreakdown {
          draft
          live
          archived
        }
      }
    }
  }
`;

const creatorDonationsDataSchema = z.object({
  creatorDonations: creatorDonationConnectionSchema
});

const CREATOR_DONATIONS_QUERY = /* GraphQL */ `
  query CreatorDonations($first: Int, $after: String) {
    creatorDonations(first: $first, after: $after) {
      edges {
        cursor
        node {
          id
          status
          payoutState
          amountCents
          netAmountCents
          currency
          donatedAt
          availableAt
          supporterName
          challengeTitle
          payoutBatchId
        }
      }
      pageInfo {
        endCursor
        hasNextPage
      }
      stats {
        lifetimeAmountCents
        lifetimeDonationCount
        pendingAmountCents
        availableAmountCents
      }
      trend {
        date
        amountCents
      }
    }
  }
`;

const payoutBatchesDataSchema = z.object({
  payoutBatches: payoutBatchConnectionSchema
});

const PAYOUT_BATCHES_QUERY = /* GraphQL */ `
  query PayoutBatches($first: Int, $after: String) {
    payoutBatches(first: $first, after: $after) {
      edges {
        cursor
        node {
          id
          status
          scheduledFor
          completedAt
          startedAt
          donationCount
          totalAmountCents
          netAmountCents
          currency
          periodStart
          periodEnd
          failureReason
        }
      }
      pageInfo {
        endCursor
        hasNextPage
      }
    }
  }
`;

const payoutNotificationsDataSchema = z.object({
  payoutNotificationFeed: payoutNotificationConnectionSchema
});

const PAYOUT_NOTIFICATION_FEED_QUERY = /* GraphQL */ `
  query PayoutNotificationFeed($first: Int, $after: String) {
    payoutNotificationFeed(first: $first, after: $after) {
      edges {
        cursor
        node {
          id
          type
          message
          createdAt
          eventAt
          readAt
          metadata {
            donationId
            payoutBatchId
            amountCents
            currency
          }
        }
      }
      pageInfo {
        endCursor
        hasNextPage
      }
    }
  }
`;

const markPayoutNotificationsReadDataSchema = z.object({
  markPayoutNotificationsRead: z.number().int().nonnegative()
});

const MARK_PAYOUT_NOTIFICATIONS_READ_MUTATION = /* GraphQL */ `
  mutation MarkPayoutNotificationsRead($ids: [String!]!) {
    markPayoutNotificationsRead(ids: $ids)
  }
`;

const viewerDataSchema = z.object({
  viewer: viewerSchema
});

const VIEWER_QUERY = /* GraphQL */ `
  query Viewer {
    viewer {
      user {
        id
        email
        phone
        displayName
        avatarUrl
        tiktokUserId
        tiktokUsername
        tiktokScopes
        roles
        permissions
        status
        createdAt
        updatedAt
      }
      session {
        id
        userId
        rolesSnapshot
        issuedAt
        expiresAt
        ipAddress
        userAgent
        status
        deviceLabel
        riskLevel
        refreshTokenHash
        metadata {
          device
          riskLevel
        }
      }
    }
  }
`;

const startTikTokLoginDataSchema = z.object({
  startTikTokLogin: tiktokLoginIntentSchema
});

const START_TIKTOK_LOGIN_MUTATION = /* GraphQL */ `
  mutation StartTikTokLogin($input: StartTikTokLoginInput) {
    startTikTokLogin(input: $input) {
      state
      clientKey
      redirectUri
      scopes
      returnPath
    }
  }
`;

const completeTikTokLoginDataSchema = z.object({
  completeTikTokLogin: viewerSchema
});

const COMPLETE_TIKTOK_LOGIN_MUTATION = /* GraphQL */ `
  mutation CompleteTikTokLogin($input: CompleteTikTokLoginInput!) {
    completeTikTokLogin(input: $input) {
      user {
        id
        email
        phone
        displayName
        avatarUrl
        tiktokUserId
        tiktokUsername
        tiktokScopes
        roles
        permissions
        status
        createdAt
        updatedAt
      }
      session {
        id
        userId
        rolesSnapshot
        issuedAt
        expiresAt
        ipAddress
        userAgent
        status
        deviceLabel
        riskLevel
        refreshTokenHash
        metadata {
          device
          riskLevel
        }
      }
    }
  }
`;

const updateViewerProfileDataSchema = z.object({
  updateViewerProfile: userSchema
});

const UPDATE_VIEWER_PROFILE_MUTATION = /* GraphQL */ `
  mutation UpdateViewerProfile($input: UpdateViewerProfileInput!) {
    updateViewerProfile(input: $input) {
      id
      email
      phone
      displayName
      avatarUrl
      tiktokUserId
      tiktokUsername
      tiktokScopes
      roles
      permissions
      status
      createdAt
      updatedAt
    }
  }
`;

const viewerSessionsDataSchema = z.object({
  viewerSessions: z.array(viewerSessionSchema)
});

const VIEWER_SESSIONS_QUERY = /* GraphQL */ `
  query ViewerSessions {
    viewerSessions {
      id
      userId
      rolesSnapshot
      issuedAt
      expiresAt
      ipAddress
      userAgent
      status
      deviceLabel
      riskLevel
      refreshTokenHash
      metadata {
        device
        riskLevel
      }
    }
  }
`;

const logoutSessionDataSchema = z.object({
  logoutSession: viewerSchema
});

const LOGOUT_SESSION_MUTATION = /* GraphQL */ `
  mutation LogoutSession($sessionId: String!) {
    logoutSession(sessionId: $sessionId) {
      user {
        id
        email
        phone
        displayName
        avatarUrl
        tiktokUserId
        tiktokUsername
        tiktokScopes
        roles
        permissions
        status
        createdAt
        updatedAt
      }
      session {
        id
        userId
        rolesSnapshot
        issuedAt
        expiresAt
        ipAddress
        userAgent
        status
        deviceLabel
        riskLevel
        refreshTokenHash
        metadata {
          device
          riskLevel
        }
      }
    }
  }
`;

const revokeSessionDataSchema = z.object({
  revokeSession: viewerSessionSchema
});

const REVOKE_SESSION_MUTATION = /* GraphQL */ `
  mutation RevokeSession($sessionId: String!) {
    revokeSession(sessionId: $sessionId) {
      id
      userId
      rolesSnapshot
      issuedAt
      expiresAt
      ipAddress
      userAgent
      status
      deviceLabel
      riskLevel
      refreshTokenHash
      metadata {
        device
        riskLevel
      }
    }
  }
`;

const updateChallengeDataSchema = z.object({
  updateChallenge: challengeSchema
});

const UPDATE_CHALLENGE_MUTATION = /* GraphQL */ `
  mutation UpdateChallenge($input: UpdateChallengeInput!) {
    updateChallenge(input: $input) {
      id
      title
      tagline
      raised
      goal
      currency
      status
      updatedAt
      version
      description
      createdAt
    }
  }
`;

const archiveChallengeDataSchema = z.object({
  archiveChallenge: challengeSchema
});

const ARCHIVE_CHALLENGE_MUTATION = /* GraphQL */ `
  mutation ArchiveChallenge($input: ArchiveChallengeInput!) {
    archiveChallenge(input: $input) {
      id
      title
      tagline
      raised
      goal
      currency
      status
      updatedAt
      version
      description
      createdAt
    }
  }
`;

const requestStkPushDataSchema = z.object({
  requestStkPush: donationSchema
});

const REQUEST_STK_PUSH_MUTATION = /* GraphQL */ `
  mutation RequestStkPush($input: RequestStkPushInput!) {
    requestStkPush(input: $input) {
      id
      submissionId
      amountCents
      currency
      status
      phoneNumber
      mpesaCheckoutRequestId
      mpesaReceipt
      failureReason
      idempotencyKey
      donorDisplayName
      createdAt
      updatedAt
    }
  }
`;

const donationDataSchema = z.object({
  donation: donationSchema.nullable()
});

const DONATION_QUERY = /* GraphQL */ `
  query Donation($id: String!) {
    donation(id: $id) {
      id
      submissionId
      amountCents
      currency
      status
      phoneNumber
      mpesaCheckoutRequestId
      mpesaReceipt
      failureReason
      idempotencyKey
      donorDisplayName
      createdAt
      updatedAt
    }
  }
`;

const donationHistoryDataSchema = z.object({
  viewerDonationHistory: donationHistoryListSchema
});

const DONATION_HISTORY_QUERY = /* GraphQL */ `
  query ViewerDonationHistory($first: Int) {
    viewerDonationHistory(first: $first) {
      id
      submissionId
      amountCents
      currency
      status
      phoneNumber
      mpesaCheckoutRequestId
      mpesaReceipt
      failureReason
      idempotencyKey
      donorDisplayName
      createdAt
      updatedAt
      challengeId
      challengeTitle
      challengeTagline
      challengeShareUrl
      submissionTitle
    }
  }
`;

const submissionDonationContextDataSchema = z.object({
  submissionDonationContext: donationSubmissionContextSchema.nullable()
});

const SUBMISSION_DONATION_CONTEXT_QUERY = /* GraphQL */ `
  query SubmissionDonationContext($submissionId: String!) {
    submissionDonationContext(submissionId: $submissionId) {
      id
      title
      creatorDisplayName
      challenge {
        id
        title
        tagline
        currency
        goal
        raised
        shareUrl
      }
    }
  }
`;

export class TrendPotGraphQLClient {
  private readonly baseUrl: string;
  private readonly fetchFn: typeof fetch;
  private readonly defaultHeaders: HeadersInit;

  constructor(options: TrendPotGraphQLClientOptions) {
    this.baseUrl = options.baseUrl.replace(/\/$/, "");
    this.fetchFn = options.fetchImplementation ?? globalThis.fetch?.bind(globalThis);

    if (!this.fetchFn) {
      throw new Error("A fetch implementation must be provided when global fetch is unavailable.");
    }

    this.defaultHeaders = options.defaultHeaders ?? {
      Accept: "application/json",
      "Content-Type": "application/json"
    };
  }

  async getFeaturedChallenges(params: ListChallengesParams = {}) {
    const variables = this.prepareListVariables(params);

    const result = await this.performGraphQLRequest({
      query: FEATURED_CHALLENGES_QUERY,
      variables,
      parser: (payload) => featuredChallengesDataSchema.parse(payload).featuredChallenges
    });

    return result.data;
  }

  async listChallenges(params: ListChallengesParams = {}) {
    const variables = this.prepareListVariables(params);

    const result = await this.performGraphQLRequest({
      query: CHALLENGES_QUERY,
      variables,
      parser: (payload) => challengesDataSchema.parse(payload).challenges
    });

    return result.data;
  }

  async getChallengeAdminList(params: ChallengeListRequest = {}): Promise<ChallengeList> {
    const input = this.prepareChallengeListInput(params);

    const result = await this.performGraphQLRequest({
      query: CHALLENGE_ADMIN_LIST_QUERY,
      variables: input ? { input } : undefined,
      parser: (payload) => challengeAdminListDataSchema.parse(payload).challengeAdminList
    });

    return result.data;
  }

  async getChallenge(id: string): Promise<Challenge | null> {
    const normalized = id.trim();

    if (!normalized) {
      throw new Error("A challenge id is required.");
    }

    const result = await this.performGraphQLRequest({
      query: CHALLENGE_QUERY,
      variables: { id: normalized },
      parser: (payload) => {
        const challenge = challengeDataSchema.parse(payload).challenge;
        if (!challenge) {
          return null;
        }
        return challenge;
      }
    });

    return result.data;
  }

  async createChallenge(input: CreateChallengeInput) {
    const result = await this.performGraphQLRequest({
      query: CREATE_CHALLENGE_MUTATION,
      variables: { input },
      parser: (payload) => createChallengeDataSchema.parse(payload).createChallenge
    });

    return result.data;
  }

  async updateChallenge(input: UpdateChallengeInput) {
    const result = await this.performGraphQLRequest({
      query: UPDATE_CHALLENGE_MUTATION,
      variables: { input },
      parser: (payload) => updateChallengeDataSchema.parse(payload).updateChallenge
    });

    return result.data;
  }

  async archiveChallenge(input: ArchiveChallengeInput) {
    const result = await this.performGraphQLRequest({
      query: ARCHIVE_CHALLENGE_MUTATION,
      variables: { input },
      parser: (payload) => archiveChallengeDataSchema.parse(payload).archiveChallenge
    });

    return result.data;
  }

  async requestStkPush(input: RequestDonationInput, options: GraphQLOperationOptions = {}): Promise<Donation> {
    const result = await this.performGraphQLRequest({
      query: REQUEST_STK_PUSH_MUTATION,
      variables: { input },
      parser: (payload) => requestStkPushDataSchema.parse(payload).requestStkPush,

      init: options.init
    });

    return result.data;
  }

  async getDonation(id: string, options: GraphQLOperationOptions = {}): Promise<Donation | null> {
    const normalized = id.trim();

    if (!normalized) {
      throw new Error("A donation id is required.");
    }

    const result = await this.performGraphQLRequest({
      query: DONATION_QUERY,
      variables: { id: normalized },
      parser: (payload) => donationDataSchema.parse(payload).donation,
      init: options.init
    });

    return result.data;
  }
  async getDonationByCheckout(
    checkoutRequestId: string,
    options: GraphQLOperationOptions = {}
  ): Promise<Donation | null> {
    const normalized = checkoutRequestId.trim();

    if (!normalized) {
      throw new Error("A checkout request id is required.");
    }

    const result = await this.performGraphQLRequest({
      query: DONATION_BY_CHECKOUT_QUERY,
      variables: { checkoutRequestId: normalized },
      parser: (payload) => donationByCheckoutDataSchema.parse(payload).donationByCheckout,
      init: options.init
    });

    return result.data;
  }

  async getViewer(options: GraphQLOperationOptions = {}): Promise<Viewer> {
    const result = await this.performGraphQLRequest({
      query: VIEWER_QUERY,
      parser: (payload) => viewerDataSchema.parse(payload).viewer,
      init: options.init
    });

    return result.data;
  }

  async startTikTokLogin(
    input?: StartTikTokLoginInput,
    options: GraphQLOperationOptions = {}
  ): Promise<TikTokLoginIntent> {
    const variables = input ? { input } : {};
    const result = await this.performGraphQLRequest<TikTokLoginIntent>({
      query: START_TIKTOK_LOGIN_MUTATION,
      variables,
      parser: (payload): TikTokLoginIntent =>
        startTikTokLoginDataSchema.parse(payload).startTikTokLogin,
      init: options.init
    });

    return result.data;
  }

  async completeTikTokLogin(
    input: CompleteTikTokLoginInput,
    options: GraphQLOperationOptions & { includeResponse: true }
  ): Promise<GraphQLExecutionResult<Viewer>>;

  async completeTikTokLogin(
    input: CompleteTikTokLoginInput,
    options?: GraphQLOperationOptions
  ): Promise<Viewer>;

  async completeTikTokLogin(input: CompleteTikTokLoginInput, options: GraphQLOperationOptions = {}) {
    const result = await this.performGraphQLRequest({
      query: COMPLETE_TIKTOK_LOGIN_MUTATION,
      variables: { input },
      parser: (payload) => completeTikTokLoginDataSchema.parse(payload).completeTikTokLogin,
      init: options.init
    });

    if (options.includeResponse) {
      return result;
    }

    return result.data;
  }

  async updateViewerProfile(input: UpdateViewerProfileInput, options: GraphQLOperationOptions = {}): Promise<User> {
    const result = await this.performGraphQLRequest({
      query: UPDATE_VIEWER_PROFILE_MUTATION,
      variables: { input },
      parser: (payload) => updateViewerProfileDataSchema.parse(payload).updateViewerProfile,
      init: options.init
    });

    return result.data;
  }

  async getViewerSessions(options: GraphQLOperationOptions = {}): Promise<ViewerSession[]> {
    const result = await this.performGraphQLRequest({
      query: VIEWER_SESSIONS_QUERY,
      parser: (payload) => viewerSessionsDataSchema.parse(payload).viewerSessions,
      init: options.init
    });

    return result.data;
  }

  async logoutSession(
    sessionId: string,
    options: GraphQLOperationOptions & { includeResponse: true }
  ): Promise<GraphQLExecutionResult<Viewer>>;

  async logoutSession(sessionId: string, options?: GraphQLOperationOptions): Promise<Viewer>;

  async logoutSession(sessionId: string, options: GraphQLOperationOptions = {}) {
    const result = await this.performGraphQLRequest({
      query: LOGOUT_SESSION_MUTATION,
      variables: { sessionId },
      parser: (payload) => logoutSessionDataSchema.parse(payload).logoutSession,
      init: options.init
    });

    if (options.includeResponse) {
      return result;
    }

    return result.data;
  }

  async revokeSession(
    sessionId: string,
    options: GraphQLOperationOptions = {}
  ): Promise<ViewerSession> {
    const result = await this.performGraphQLRequest({
      query: REVOKE_SESSION_MUTATION,
      variables: { sessionId },
      parser: (payload) => revokeSessionDataSchema.parse(payload).revokeSession,
      init: options.init
    });

    return result.data;
  }

<<<<<<< HEAD
  async requestStkPush(
    input: RequestStkPushInput,
    options: GraphQLOperationOptions = {}
  ): Promise<Donation> {
    const result = await this.performGraphQLRequest({
      query: REQUEST_STK_PUSH_MUTATION,
      variables: { input },
      parser: (payload) => requestStkPushDataSchema.parse(payload).requestStkPush,
      init: options.init
    });

    return result.data;
  }

  async getDonation(
    id: string,
    options: GraphQLOperationOptions = {}
  ): Promise<Donation | null> {
    const result = await this.performGraphQLRequest({
      query: DONATION_QUERY,
      variables: { id },
      parser: (payload) => donationDataSchema.parse(payload).donation,
      init: options.init
    });

    return result.data;
  }

  async getViewerDonationHistory(
    params: DonationHistoryParams = {},
    options: GraphQLOperationOptions = {}
  ): Promise<DonationHistoryEntry[]> {
    const variables: Record<string, unknown> = {};

    if (typeof params.first === "number" && Number.isFinite(params.first) && params.first > 0) {
      variables.first = Math.floor(params.first);
    }

    const result = await this.performGraphQLRequest({
      query: DONATION_HISTORY_QUERY,
      variables: Object.keys(variables).length > 0 ? variables : undefined,
      parser: (payload) => donationHistoryDataSchema.parse(payload).viewerDonationHistory,
      init: options.init
    });

    return result.data;
  }

  async getSubmissionDonationContext(
    submissionId: string,
    options: GraphQLOperationOptions = {}
  ): Promise<DonationSubmissionContext | null> {
    const result = await this.performGraphQLRequest({
      query: SUBMISSION_DONATION_CONTEXT_QUERY,
      variables: { submissionId },
      parser: (payload) =>
        submissionDonationContextDataSchema.parse(payload).submissionDonationContext,
      init: options.init
    });

    return result.data;
  }

  async getViewer(): Promise<Viewer> {
    return this.executeGraphQL({
      query: VIEWER_QUERY,
      parser: (payload) => viewerDataSchema.parse(payload).viewer
    });
  }

=======
>>>>>>> 31689bf9
  private prepareListVariables(params: ListChallengesParams) {
    const variables: Record<string, unknown> = {};

    if (params.status && params.status.length > 0) {
      variables.status = params.status;
    }

    if (typeof params.limit === "number" && Number.isFinite(params.limit) && params.limit > 0) {
      variables.limit = Math.floor(params.limit);
    }

    return variables;
  }

  private prepareChallengeListInput(params: ChallengeListRequest) {
    const input: Record<string, unknown> = {};

    if (typeof params.first === "number" && Number.isFinite(params.first) && params.first > 0) {
      input.first = Math.floor(params.first);
    }

    if (params.after && params.after.length > 0) {
      input.after = params.after;
    }

    if (params.filter) {
      const filter: Record<string, unknown> = {};

      if (params.filter.status && params.filter.status.length > 0) {
        filter.status = params.filter.status;
      }

      if (params.filter.search && params.filter.search.trim().length > 0) {
        filter.search = params.filter.search.trim();
      }

      if (Object.keys(filter).length > 0) {
        input.filter = filter;
      }
    }

    return Object.keys(input).length > 0 ? input : undefined;
  }

  private async performGraphQLRequest<TResult>({
    query,
    variables,
    parser,
    init
  }: {
    query: string;
    variables?: Record<string, unknown>;
    parser: (payload: unknown) => TResult;
    init?: RequestInit;
  }): Promise<GraphQLExecutionResult<TResult>> {
    const headers: HeadersInit = {
      ...this.defaultHeaders,
      ...(init?.headers ?? {})
    };

    const payload: Record<string, unknown> = { query };

    if (variables && Object.keys(variables).length > 0) {
      payload.variables = variables;
    }

    const requestInit: RequestInit = {
      method: "POST",
      cache: "no-store",
      ...init,
      credentials: init?.credentials ?? "include",
      headers,
      body: JSON.stringify(payload)
    };

    const response = await this.fetchFn(`${this.baseUrl}/graphql`, requestInit);

    let parsedPayload: unknown;

    try {
      parsedPayload = await response.json();
    } catch (error) {
      throw new GraphQLRequestError([
        {
          message: `Failed to parse GraphQL response: ${error instanceof Error ? error.message : String(error)}`
        }
      ]);
    }

    const parsed = graphQLResponseSchema.parse(parsedPayload);

    if (parsed.errors && parsed.errors.length > 0) {
      const graphQLErrors = parsed.errors.map((error) => ({
        message: error.message,
        path: error.path,
        extensions: error.extensions ?? {}
      }));
      throw new GraphQLRequestError(graphQLErrors);
    }

    if (typeof parsed.data === "undefined") {
      throw new GraphQLRequestError([
        { message: "GraphQL response did not include a data payload." }
      ]);
    }

    const data = parser(parsed.data);

    return { data, response };
  }
}

export { FEATURED_CHALLENGES_QUERY, VIEWER_QUERY };
export {
  CHALLENGES_QUERY,
  CHALLENGE_QUERY,
  CREATE_CHALLENGE_MUTATION,
  CHALLENGE_ADMIN_LIST_QUERY,
  UPDATE_CHALLENGE_MUTATION,
  ARCHIVE_CHALLENGE_MUTATION,
  REQUEST_STK_PUSH_MUTATION,
  DONATION_QUERY,
  DONATION_HISTORY_QUERY,
  SUBMISSION_DONATION_CONTEXT_QUERY
};<|MERGE_RESOLUTION|>--- conflicted
+++ resolved
@@ -8,7 +8,6 @@
 import type { Challenge } from "./challenges";
 import { viewerSchema, viewerSessionSchema, userSchema, tiktokLoginIntentSchema } from "./auth";
 import type { TikTokLoginIntent, Viewer, ViewerSession, User } from "./auth";
-<<<<<<< HEAD
 import {
   donationHistoryListSchema,
   donationSchema,
@@ -20,10 +19,6 @@
   DonationSubmissionContext
 } from "./donations";
 
-=======
-import { donationSchema } from "./donations";
-import type { Donation } from "./donations";
->>>>>>> 31689bf9
 
 export interface TrendPotGraphQLClientOptions {
   baseUrl: string;
@@ -1156,7 +1151,6 @@
     return result.data;
   }
 
-<<<<<<< HEAD
   async requestStkPush(
     input: RequestStkPushInput,
     options: GraphQLOperationOptions = {}
@@ -1227,8 +1221,6 @@
     });
   }
 
-=======
->>>>>>> 31689bf9
   private prepareListVariables(params: ListChallengesParams) {
     const variables: Record<string, unknown> = {};
 
