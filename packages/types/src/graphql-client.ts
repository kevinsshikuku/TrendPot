--- conflicted
+++ resolved
@@ -6,17 +6,13 @@
 } from "./challenges";
 import type { ChallengeList } from "./challenges";
 import type { Challenge } from "./challenges";
-<<<<<<< HEAD
 import {
   emailOtpChallengeSchema,
   viewerSchema,
   viewerSessionSchema
 } from "./auth";
 import type { EmailOtpChallenge, Viewer, ViewerSession } from "./auth";
-=======
-import { viewerSchema } from "./auth";
-import type { Viewer } from "./auth";
->>>>>>> bc90f0b4
+
 
 export interface TrendPotGraphQLClientOptions {
   baseUrl: string;
@@ -252,17 +248,13 @@
       }
       session {
         id
-<<<<<<< HEAD
         userId
         rolesSnapshot
-=======
->>>>>>> bc90f0b4
         issuedAt
         expiresAt
         ipAddress
         userAgent
         status
-<<<<<<< HEAD
         deviceLabel
         riskLevel
         refreshTokenHash
@@ -414,8 +406,6 @@
       metadata {
         device
         riskLevel
-=======
->>>>>>> bc90f0b4
       }
     }
   }
