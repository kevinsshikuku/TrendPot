# TrendPot Delivery Tracker

> **Purpose**: Use this document as the single source of truth for planning, execution, and verification across the TrendPot monorepo. Each milestone acts as a checkpoint toward launch readiness. When a deliverable is completed, append a dated comment in the **Notes** line describing what was shipped and by whom.

- **Status Legend**
  - ☐ = Not started
  - ▣ = In progress / partially delivered
  - ☑ = Complete (document completion details in Notes)
- **Notes Guideline**: `YYYY-MM-DD – Initials – Summary of change or link to PR`
- **Authentication Principle**: All identity, session, and authorization capabilities must be implemented in-house. Do not integrate paid third-party auth providers (e.g., Clerk).
- **Design Principle**: Every feature must account for desktop and mobile breakpoints; capture responsive mockups/wireframes before implementation and store references in design documentation.

## Current State Overview (Last Updated: 2025-09-25)

### Frontend (Next.js PWA)
- **Status**: ▣
- **Snapshot**: Admin challenge management flows support create/edit/archive with responsive forms, validation feedback, and analytics-driven listings; public surfaces still lack navigation, auth gating, and install prompts.
- **Implementation Notes**: Responsive component library now covers admin dashboards but must extend to public donation and creator experiences for full desktop/mobile parity.

### Backend & GraphQL API (NestJS + Mercurius)
- **Status**: ▣
- **Snapshot**: GraphQL schema exposes full challenge lifecycle mutations (create/update/archive) with optimistic locking and status transition enforcement alongside listing analytics.
- **Implementation Notes**: Authentication, rate limiting, and additional domain models (donations, submissions, payouts) remain unimplemented.

### Worker (BullMQ)
- **Status**: ☐
- **Snapshot**: Leaderboard queue returns mocked payloads.
- **Implementation Notes**: Producers and TikTok/donation integrations need to be wired before milestones can progress.

### Shared Types & Contracts
- **Status**: ▣
- **Snapshot**: Zod schemas cover challenges, lifecycle statuses, optimistic locking payloads, and a minimal leaderboard payload.
- **Implementation Notes**: User, donation, submission, auth, and webhook envelopes are missing from shared contracts.

### UI/UX & Design System
- **Status**: ☐
- **Snapshot**: `packages/ui` exports only a button primitive.
- **Implementation Notes**: Establish responsive design tokens and component patterns that address both desktop and mobile breakpoints.

### Security Measures
- **Status**: ☐
- **Snapshot**: CORS accepts any origin, Helmet is absent, and request throttling is not configured.
- **Implementation Notes**: Credentials live in environment variables without documented rotation guidance; introduce in-house controls.

### Observability & Testing
- **Status**: ☐
- **Snapshot**: No automated test scripts, tracing, or metrics wiring exist today.
- **Implementation Notes**: Logging is minimal and inconsistent, leaving future debugging at risk.

### Infrastructure & Ops
- **Status**: ☐
- **Snapshot**: Terraform and infra directories are placeholders.
- **Implementation Notes**: Deployment automation, secrets management, and CI gates must be implemented.

### Documentation
- **Status**: ▣
- **Snapshot**: README and APPLICATION_FLOW outline intent.
- **Implementation Notes**: This tracker now consolidates state and milestones for a single glance across teams.

### Frontend Snapshot
- **Routing & Data**: Admin routes deliver create/edit forms that hydrate React Query caches, process GraphQL validation errors, and surface challenge analytics with server-driven pagination and filters. Public routes (`/`, `/challenges`, `/c/[id]`) still present placeholder KPIs and lack authenticated flows for donations or submissions.
- **State Management**: React Query client is initialized globally; admin workflows incorporate optimistic updates and cache invalidation, while public error/loading states remain basic and not mobile-optimized.
- **Responsiveness**: Admin dashboards render responsive tables/cards with mobile-first layouts; broader site still needs dedicated mobile navigation, sticky CTAs, and adaptive typography tokens for parity.
- **Installability**: No web app manifest, service worker, or offline caching strategy is implemented despite PWA goals.

### Backend & API Snapshot
- **Schema Coverage**: GraphQL exposes challenge queries plus create/update/archive mutations with lifecycle status enums, optimistic locking inputs, and analytics fields; donations, submissions, TikTok content, and auth endpoints are still missing.
- **Business Logic**: Challenge service enforces version checks and allowable status transitions before persistence but continues to lack authorization, rate limiting, and audit logging. Validation beyond Nest defaults is minimal.
- **Persistence**: `ChallengeEntity` includes lifecycle metadata; collections for users, donations, payouts, submissions, OAuth tokens, and audit trails must be modeled to meet roadmap requirements.
- **Security**: API accepts cross-origin requests (`origin: true`) with credentials; Helmet and throttlers are not configured. Secrets are expected via environment variables without rotation playbooks.

### Worker & Background Jobs Snapshot
- BullMQ worker registers a `leaderboard` queue that returns static demo data validated by Zod.
- No producers, schedulers, or integrations with Mongo/GraphQL are wired; retries rely on shared helper defaults.
- Queue-based notifications, TikTok refresh jobs, and donation reconciliation are not implemented.

### Shared Types & Contracts Snapshot
- `@trendpot/types` contains Zod schemas for challenges with lifecycle status enums, optimistic locking inputs, and a minimal leaderboard payload.
- Missing domain types: users/auth sessions, submissions, donations, payouts, TikTok assets, webhook envelopes, and audit logs.
- Persisted query governance and schema diff tooling are planned but not yet configured in CI.

### UI/UX & Design System Snapshot
- `packages/ui` exports only a button primitive; design tokens, typography scales, form controls, navigation, dialogs, and responsive grid primitives are absent.
- No documented desktop/mobile mockups are linked for critical flows (donation, creator dashboard, auth, admin management).
- Accessibility considerations (focus states, contrast ratios, keyboard navigation) are undocumented.

### Security & Compliance Snapshot
- Lack of authentication/authorization on admin routes means `createChallenge` is publicly callable.
- No rate limiting, IP allowlisting, or anomaly detection for API or worker.
- Webhook handlers, encryption-at-rest guidance, and key management for TikTok/M-Pesa tokens are not in place.

### Observability & Testing Snapshot
- No unit, integration, or end-to-end test suites are configured across `web`, `api`, or `worker`.
- Logging omits structured metadata (request IDs, user context) and there is no centralized telemetry pipeline (OTel, Sentry, PostHog) despite project requirements.
- Schema checks, linting gates, and CI workflows need to be defined before feature expansion.

### Infrastructure & Ops Snapshot
- Terraform and infra directories are scaffolds without actual modules; provisioning pipelines for Vercel, AWS, MongoDB Atlas, Redis, and Cloudflare are pending.
- Dockerfiles exist but lack deployment automation, secrets management, and environment parity documentation.
- No runbooks for incident response, staging/prod promotion, or backup validation are recorded.

### Documentation Snapshot
- README sets non-negotiables (PWA installability, TikTok Display API, M-Pesa STK Push, security controls) but many remain unmet.
- APPLICATION_FLOW.md describes existing routes and callouts for missing ones (e.g., `/me`), which should be referenced as features land.
- This tracker now consolidates state, milestones, and future checkpoints for quick glance status across teams.

### Key Gaps & Risks (Quick Reference)
- **Security**: Public admin mutation access, permissive CORS, missing rate limiting, no audit logs.
- **Domain Coverage**: Only challenges modeled; donations, TikTok videos, user accounts, payouts, and compliance artifacts missing.
- **UX Depth**: Read-only experience without donation or creator flows; design system incomplete for responsive delivery.
- **Background Processing**: Worker disconnected from real data sources; no scheduling or notification backbone.
- **Testing/Observability**: Absent automated verification or telemetry increases regression risk as scope expands.

---
## 1. Foundation Hardening & Data Seeding
- ☑ **Author seed scripts for Mongo fixtures (challenges, sample users, submissions) and document runbooks.** _(Owner: Backend)_
  - Notes: 2024-06-06 – AI – Added Mongo seed script and seeding runbook.
- ☑ **Establish unit/integration test harnesses across apps (`web`, `api`, `worker`) with CI pipelines wired.** _(Owner: DX)_
  - Notes: 2025-09-25 – AI – Added Node test harnesses for web/api/worker with representative coverage and scripts; 2025-10-04 – AI – Wired GitHub Actions CI to enforce lint/typecheck/test gates.
- ☑ **Implement structured logging (request IDs, correlation IDs) and baseline error envelopes across API + worker.** _(Owner: Platform)_
  - Notes: 2025-10-04 – AI – Introduced Pino-backed logging, request ID propagation, and GraphQL error envelopes for API and worker services.
- ☑ **Capture responsive desktop/mobile design references for baseline pages (`/`, `/challenges`, `/c/[slug]`).** _(Owner: Design)_
  - Notes: 2025-10-04 – AI – Documented Figma references and responsive behaviors for core pages in `docs/design/responsive-baselines.md`.

## 2. Challenge Management Maturity
- ☑ **Extend GraphQL schema for challenge lifecycle (create/update/archive, status transitions, optimistic locking).** _(Owner: Backend)_
  - Notes: 2025-09-25 – AI – Delivered lifecycle mutations with status enums, optimistic locking, and guarded transitions across service and schema layers.
- ☑ **Enhance admin UI for create/edit with server-driven validation and responsive layouts.** _(Owner: Frontend)_
  - Notes: 2025-09-25 – AI – Added dedicated admin forms that surface GraphQL validation errors, hydrate caches, and adjust layouts for desktop/mobile.
- ☑ **Add pagination/filtering analytics to challenge listings with mobile-first tables/cards.** _(Owner: Frontend)_
  - Notes: 2025-09-25 – AI – Implemented server-driven pagination with status/search filters, analytics panels, and responsive table/card views.

## 3. In-House Authentication & Access Control
<<<<<<< HEAD
- ☑ **Build internal auth service (user store, passwordless/email OTP or similar) with secure session issuance.** _(Owner: Platform)_
  - Notes: 2025-10-05 – AI – Documented Phase 0 auth alignment (roles, permissions, data models) in `docs/design/auth-alignment.md` and shared Zod contracts; 2025-10-05 – AI – Delivered `PlatformAuthModule` with user/auth factor/session/audit schemas, OTP issuance, session cookies, and structured audit logging.
- ☑ **Enforce role-based guards on GraphQL resolvers and admin routes, including rate limiting.** _(Owner: Backend)_
  - Notes: 2025-10-05 – AI – Introduced auth context parsing, viewer contract, role guard, and rate limiter covering admin GraphQL resolvers with audit logging; 2025-10-06 – AI – Added end-to-end coverage for registration/login/session refresh plus guard enforcement and documented OTP entropy, session storage, and replay-protection review results.
- ☑ **Restrict CORS to approved origins and introduce Helmet + security headers across API.** _(Owner: Platform)_
  - Notes: 2025-10-05 – AI – Registered Fastify Helmet, enforced env-driven CORS allowlists with 403 rejections for unknown origins, echoed request IDs, and added tests covering headers + blocked origins.
- ☑ **Produce responsive UX for login/signup/account management (desktop & mobile).** _(Owner: Frontend)_
  - Notes: 2025-10-05 – AI – Built App Router flows for login, signup, OTP verification, and the account dashboard using shared UI primitives, responsive layouts, and React Query; wired Next API routes to proxy GraphQL auth mutations, forward cookies, and manage session revocation. 2025-10-06 – AI – Added middleware gatekeeping for `/account` + `/admin`, sticky CTA footers, mobile session drawers, and documented Figma references for auth/account parity in `docs/design/responsive-baselines.md`.
=======
- ☐ **Enforce role-based guards on GraphQL resolvers and admin routes, including rate limiting.** _(Owner: Backend)_
  - Notes: 2025-10-05 – AI – Introduced auth context parsing, viewer contract, role guard, and rate limiter covering admin GraphQL resolvers with audit logging.
- ☐ **Restrict CORS to approved origins and introduce Helmet + security headers across API.** _(Owner: Platform)_
  - Notes:
- ☐ **Produce responsive UX for login/signup/account management (desktop & mobile).** _(Owner: Frontend)_
  - Notes:
>>>>>>> bc90f0b4

## 4. TikTok Content Ingestion & Presentation
- ☐ **Implement TikTok Display API OAuth flow, token storage (encrypted), and ingestion workers.** _(Owner: Backend)_
  - Notes:
- ☐ **Model submissions/videos in shared types + Mongo with sanitization rules.** _(Owner: Backend)_
  - Notes:
- ☐ **Surface embedded TikTok content within challenge detail pages with responsive layouts.** _(Owner: Frontend)_
  - Notes:
- ☐ **Schedule background refresh jobs pushing updates to queues and caches.** _(Owner: Worker)_
  - Notes:

## 5. Donation & Payments Flow (M-Pesa)
- ☐ **Integrate Daraja STK Push initiation with idempotent keys and encrypted credentials.** _(Owner: Backend)_
  - Notes:
- ☐ **Handle STK webhooks with signature verification, persistence, and audit trails.** _(Owner: Backend)_
  - Notes:
- ☐ **Build donor UX (desktop/mobile) for initiating donations, viewing receipts, and sharing challenges.** _(Owner: Frontend)_
  - Notes:
- ☐ **Implement creator payout dashboards and notifications, ensuring responsive layouts.** _(Owner: Frontend)_
  - Notes:

## 6. Engagement & Real-time Experience
- ☐ **Replace mocked leaderboard worker with real scoring linked to donations/submissions.** _(Owner: Worker)_
  - Notes:
- ☐ **Broadcast updates via GraphQL subscriptions or Web Push (self-hosted) with retry semantics.** _(Owner: Platform)_
  - Notes:
- ☐ **Define cache strategy (persisted queries, SWR) and document invalidation paths.** _(Owner: Platform)_
  - Notes:

## 7. Security, Observability & Ops Readiness
- ☐ **Introduce rate limiting, threat detection hooks, and audit logging across services.** _(Owner: Platform)_
  - Notes:
- ☐ **Instrument distributed tracing (OTel), metrics dashboards, and alerting runbooks.** _(Owner: Platform)_
  - Notes:
- ☐ **Expand Terraform/infra automation for AWS, Vercel, Mongo Atlas, Redis, Cloudflare with secrets management.** _(Owner: DevOps)_
  - Notes:
- ☐ **Document security reviews, data retention policies, and compliance checklists.** _(Owner: Compliance)_
  - Notes:

## 8. PWA Polish & Launch Readiness
- ☐ **Ship manifest, service worker (offline caching), and installation prompts with responsive app shell.** _(Owner: Frontend)_
  - Notes:
- ☐ **Conduct end-to-end, load, and resilience testing; document results.** _(Owner: QA)_
  - Notes:
- ☐ **Prepare rollout plan (staging validation, go-live checklist, incident response).** _(Owner: DevOps)_
  - Notes:
- ☐ **Ensure design system covers responsive components (buttons, forms, modals, navigation) across desktop/mobile.** _(Owner: Design)_
  - Notes:

---

## Cross-Cutting Documentation Checklist
- ☐ Maintain architecture decision records for major changes.
- ☐ Keep `APPLICATION_FLOW.md` synchronized with new routes and mobile/desktop UX behavior.
- ☐ Update README with setup changes, internal auth instructions, and responsive design guidelines.
- ☐ Archive TikTok and M-Pesa compliance artifacts in shared drive; log links here when added.

---

## Backlog Parking Lot
Record future ideas or stretch goals with owner + context for future grooming.

- _(Add entries in the format: **Idea** — Owner — Context/Notes)_
<|MERGE_RESOLUTION|>--- conflicted
+++ resolved
@@ -131,7 +131,6 @@
   - Notes: 2025-09-25 – AI – Implemented server-driven pagination with status/search filters, analytics panels, and responsive table/card views.
 
 ## 3. In-House Authentication & Access Control
-<<<<<<< HEAD
 - ☑ **Build internal auth service (user store, passwordless/email OTP or similar) with secure session issuance.** _(Owner: Platform)_
   - Notes: 2025-10-05 – AI – Documented Phase 0 auth alignment (roles, permissions, data models) in `docs/design/auth-alignment.md` and shared Zod contracts; 2025-10-05 – AI – Delivered `PlatformAuthModule` with user/auth factor/session/audit schemas, OTP issuance, session cookies, and structured audit logging.
 - ☑ **Enforce role-based guards on GraphQL resolvers and admin routes, including rate limiting.** _(Owner: Backend)_
@@ -140,14 +139,7 @@
   - Notes: 2025-10-05 – AI – Registered Fastify Helmet, enforced env-driven CORS allowlists with 403 rejections for unknown origins, echoed request IDs, and added tests covering headers + blocked origins.
 - ☑ **Produce responsive UX for login/signup/account management (desktop & mobile).** _(Owner: Frontend)_
   - Notes: 2025-10-05 – AI – Built App Router flows for login, signup, OTP verification, and the account dashboard using shared UI primitives, responsive layouts, and React Query; wired Next API routes to proxy GraphQL auth mutations, forward cookies, and manage session revocation. 2025-10-06 – AI – Added middleware gatekeeping for `/account` + `/admin`, sticky CTA footers, mobile session drawers, and documented Figma references for auth/account parity in `docs/design/responsive-baselines.md`.
-=======
-- ☐ **Enforce role-based guards on GraphQL resolvers and admin routes, including rate limiting.** _(Owner: Backend)_
-  - Notes: 2025-10-05 – AI – Introduced auth context parsing, viewer contract, role guard, and rate limiter covering admin GraphQL resolvers with audit logging.
-- ☐ **Restrict CORS to approved origins and introduce Helmet + security headers across API.** _(Owner: Platform)_
-  - Notes:
-- ☐ **Produce responsive UX for login/signup/account management (desktop & mobile).** _(Owner: Frontend)_
-  - Notes:
->>>>>>> bc90f0b4
+
 
 ## 4. TikTok Content Ingestion & Presentation
 - ☐ **Implement TikTok Display API OAuth flow, token storage (encrypted), and ingestion workers.** _(Owner: Backend)_
