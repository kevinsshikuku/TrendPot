--- conflicted
+++ resolved
@@ -93,28 +93,20 @@
 
 type ViewerSession {
   id: String!
-<<<<<<< HEAD
   userId: String!
   rolesSnapshot: [String!]!
-=======
->>>>>>> bc90f0b4
   issuedAt: DateTime!
   expiresAt: DateTime!
   ipAddress: String
   userAgent: String
   status: String!
-<<<<<<< HEAD
   deviceLabel: String
   riskLevel: String
   refreshTokenHash: String!
   metadata: ViewerSessionMetadata
 }
 
-type ViewerSessionMetadata {
-  device: String
-  riskLevel: String
-=======
->>>>>>> bc90f0b4
+
 }
 
 type Viewer {
@@ -122,15 +114,11 @@
   session: ViewerSession
 }
 
-<<<<<<< HEAD
 type EmailOtpChallenge {
   token: String!
   expiresAt: DateTime!
   deliveryHint: String!
 }
-
-=======
->>>>>>> bc90f0b4
 input ChallengeListFilterInput {
   status: ChallengeStatus
   search: String
@@ -188,10 +176,7 @@
   challenge(id: String!): Challenge
   health: Health!
   viewer: Viewer!
-<<<<<<< HEAD
   viewerSessions: [ViewerSession!]!
-=======
->>>>>>> bc90f0b4
 }
 
 type Mutation {
