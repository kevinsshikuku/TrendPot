--- conflicted
+++ resolved
@@ -20,12 +20,7 @@
 import { PlatformAuthModule } from "./platform-auth/platform-auth.module";
 import { PlatformAuthService } from "./platform-auth/platform-auth.service";
 import { TikTokModule } from "./tiktok/tiktok.module";
-<<<<<<< HEAD
 import { DonationsModule } from "./donations/donations.module";
-=======
-import { PayoutsModule } from "./payouts/payouts.module";
->>>>>>> 48ff2d34
-
 @Module({
   imports: [
     GraphQLModule.forRootAsync<MercuriusDriverConfig>({
@@ -49,11 +44,7 @@
     ]),
     PlatformAuthModule,
     TikTokModule,
-<<<<<<< HEAD
     DonationsModule
-=======
-    PayoutsModule
->>>>>>> 48ff2d34
   ],
   providers: [
     AppService,
